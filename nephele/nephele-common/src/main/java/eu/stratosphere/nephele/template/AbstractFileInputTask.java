--- conflicted
+++ resolved
@@ -15,13 +15,11 @@
 
 package eu.stratosphere.nephele.template;
 
-<<<<<<< HEAD
-=======
 import java.io.IOException;
 import java.util.ArrayList;
 import java.util.Arrays;
->>>>>>> e697b566
 import java.util.Iterator;
+import java.util.List;
 
 import eu.stratosphere.nephele.fs.BlockLocation;
 import eu.stratosphere.nephele.fs.FileInputSplit;
@@ -36,57 +34,42 @@
  * 
  * @author warneke
  */
-public abstract class AbstractFileInputTask extends AbstractInputTask
-{
+public abstract class AbstractFileInputTask extends AbstractInputTask {
 	public static final String INPUT_PATH_CONFIG_KEY = "input.path";
-	
+
 	/**
 	 * The fraction that the last split may be larger than the others.
 	 */
 	private static final float MAX_SPLIT_SIZE_DISCREPANCY = 1.1f;
-	
+
 	// --------------------------------------------------------------------------------------------
-	
+
 	/**
 	 * Returns an iterator to a (possible empty) list of file input splits which is expected to be consumed by this
 	 * instance of the {@link AbstractFileInputTask}.
 	 * 
 	 * @return an iterator to a (possible empty) list of file input splits.
 	 */
-<<<<<<< HEAD
 	public Iterator<FileInputSplit> getFileInputSplits() {
 
 		return new InputSplitIterator<FileInputSplit>(getEnvironment().getInputSplitProvider());
-=======
-	public Iterator<FileInputSplit> getFileInputSplits()
-	{
-		final InputSplit[] inputSplits = getTaskInputSplits();
-		final List<FileInputSplit> fileInputSplits = new ArrayList<FileInputSplit>();
+	}
 
-		for (int i = 0; i < inputSplits.length; i++) {
-			fileInputSplits.add((FileInputSplit) inputSplits[i]);
-		}
-
-		return fileInputSplits.iterator();
->>>>>>> e697b566
-	}
-	
-	/* (non-Javadoc)
-	 * @see eu.stratosphere.nephele.template.AbstractInputTask#computeInputSplits()
+	/**
+	 * {@inheritDoc}
 	 */
 	@Override
-	public FileInputSplit[] computeInputSplits(int minNumSplits) throws IOException
-	{
+	public FileInputSplit[] computeInputSplits(int minNumSplits) throws IOException {
+		
 		final String pathURI = getRuntimeConfiguration().getString(INPUT_PATH_CONFIG_KEY, null);
 		if (pathURI == null) {
 			throw new IOException("The path to the file was not found in the runtime configuration.");
 		}
-		
+
 		final Path path;
 		try {
 			path = new Path(pathURI);
-		}
-		catch (Exception iaex) {
+		} catch (Exception iaex) {
 			throw new IOException("Invalid file path specifier: ", iaex);
 		}
 
@@ -115,7 +98,7 @@
 		}
 
 		final long minSplitSize = 1;
-		final long maxSplitSize = (minNumSplits < 1) ? Long.MAX_VALUE : (totalLength / minNumSplits + 
+		final long maxSplitSize = (minNumSplits < 1) ? Long.MAX_VALUE : (totalLength / minNumSplits +
 					(totalLength % minNumSplits == 0 ? 0 : 1));
 
 		// now that we have the files, generate the splits
@@ -145,8 +128,9 @@
 					// get the block containing the majority of the data
 					blockIndex = getBlockIndexForPosition(blocks, position, halfSplit, blockIndex);
 					// create a new split
-					FileInputSplit fis = new FileInputSplit(splitNum++, file.getPath(), position, splitSize, blocks[blockIndex]
-						.getHosts());
+					FileInputSplit fis = new FileInputSplit(splitNum++, file.getPath(), position, splitSize,
+						blocks[blockIndex]
+							.getHosts());
 					inputSplits.add(fis);
 
 					// adjust the positions
@@ -157,7 +141,8 @@
 				// assign the last split
 				if (bytesUnassigned > 0) {
 					blockIndex = getBlockIndexForPosition(blocks, position, halfSplit, blockIndex);
-					final FileInputSplit fis = new FileInputSplit(splitNum++, file.getPath(), position, bytesUnassigned,
+					final FileInputSplit fis = new FileInputSplit(splitNum++, file.getPath(), position,
+						bytesUnassigned,
 						blocks[blockIndex].getHosts());
 					inputSplits.add(fis);
 				}
@@ -177,7 +162,7 @@
 
 		return inputSplits.toArray(new FileInputSplit[inputSplits.size()]);
 	}
-	
+
 	/**
 	 * Retrieves the index of the <tt>BlockLocation</tt> that contains the part of the file described by the given
 	 * offset.
