--- conflicted
+++ resolved
@@ -31,10 +31,7 @@
 import eu.stratosphere.nephele.configuration.ConfigConstants;
 import eu.stratosphere.nephele.configuration.Configuration;
 import eu.stratosphere.nephele.configuration.GlobalConfiguration;
-<<<<<<< HEAD
-=======
 import eu.stratosphere.nephele.instance.InstanceType;
->>>>>>> 1dd3ee61
 import eu.stratosphere.nephele.instance.InstanceTypeDescription;
 import eu.stratosphere.nephele.ipc.RPC;
 import eu.stratosphere.nephele.net.NetUtils;
@@ -396,11 +393,7 @@
 			LOG.debug("Connecting compiler to JobManager.");
 		}
 		
-<<<<<<< HEAD
-		List<InstanceTypeDescription> instances = null;
-=======
 		Map<InstanceType, InstanceTypeDescription> instances = null;
->>>>>>> 1dd3ee61
 		ExtendedManagementProtocol jobManagerConnection = null;
 		
 		try {
@@ -419,11 +412,7 @@
 			jobManagerConnection = (ExtendedManagementProtocol) RPC.getProxy(ExtendedManagementProtocol.class,
 				inetaddr, NetUtils.getSocketFactory());
 			
-<<<<<<< HEAD
-			instances = jobManagerConnection.getListOfAvailableInstanceTypes();
-=======
 			instances = jobManagerConnection.getMapOfAvailableInstanceTypes();
->>>>>>> 1dd3ee61
 			if (instances == null) {
 				throw new IOException();
 			}
@@ -548,23 +537,11 @@
 		// 2) Track information about nodes with multiple outputs that are later on reconnected in a node with
 		// multiple inputs.
 		InterestingPropertyAndBranchesVisitor propsVisitor = new InterestingPropertyAndBranchesVisitor(this.costEstimator);
-<<<<<<< HEAD
 		rootNode.accept(propsVisitor);
 
 		// the final step is not to generate the actual plan alternatives
 		List<? extends OptimizerNode> bestPlan = rootNode.getAlternativePlans(this.costEstimator);
 		
-=======
-		plan.accept(propsVisitor);
-
-		// the final step is not to generate the actual plan alternatives
-		// currently, we support only one data sink
-		if (plan.getDataSinks().size() != 1) {
-			throw new CompilerException("In the current version, plans must have exactly one data sink.");
-		}
-
-		List<DataSinkNode> bestPlan = plan.getDataSinks().iterator().next().getAlternativePlans(this.costEstimator);
->>>>>>> 1dd3ee61
 		if (bestPlan.size() != 1) {
 			throw new CompilerException("Error in compiler: more than one best plan was created!");
 		}
@@ -582,11 +559,7 @@
 		}
 
 		// finalize the plan
-<<<<<<< HEAD
 		OptimizedPlan plan = new PlanFinalizer().createFinalPlan(bestPlanSinks, pactPlan.getJobName(), memoryMegabytes);
-=======
-		plan = new PlanFinalizer().createFinalPlan(bestPlan, pactPlan.getJobName(), memoryMegabytes);
->>>>>>> 1dd3ee61
 		plan.setInstanceTypeName(instanceName);
 
 		// insert temporary dams, as they may be necessary in non-tree graphs to prevent deadlocks
@@ -1126,11 +1099,7 @@
 	 * @param types The available types.
 	 * @return The type to be used for scheduling.
 	 */
-<<<<<<< HEAD
-	private InstanceTypeDescription getType(List<InstanceTypeDescription> types)
-=======
 	private InstanceTypeDescription getType(Map<InstanceType, InstanceTypeDescription> types)
->>>>>>> 1dd3ee61
 	{
 		if (types == null || types.size() < 1) {
 			throw new IllegalArgumentException("No instance type found.");
@@ -1138,12 +1107,6 @@
 		
 		long minMemory = 0;
 		int minCPUCores = Integer.MAX_VALUE;
-<<<<<<< HEAD
-		int index = 0;
-		
-		for (int i = 0; i < types.size(); i++) {
-			InstanceTypeDescription descr = types.get(i);
-=======
 		InstanceTypeDescription retValue = null;
 		
 		final Iterator<InstanceTypeDescription> it = types.values().iterator();
@@ -1152,24 +1115,15 @@
 			if(retValue == null) {
 				retValue = descr;
 			}
->>>>>>> 1dd3ee61
 			if (descr.getInstanceType().getNumberOfCores() < minCPUCores &&
 				descr.getHardwareDescription().getSizeOfFreeMemory() > minMemory)
 			{
 				minCPUCores = descr.getInstanceType().getNumberOfCores();
 				minMemory = descr.getHardwareDescription().getSizeOfFreeMemory();
-<<<<<<< HEAD
-				index = i;
-			}
-		}
-		
-		return types.get(index);
-=======
 				retValue = descr;
 			}
 		}
 		
 		return retValue;
->>>>>>> 1dd3ee61
 	}
 }