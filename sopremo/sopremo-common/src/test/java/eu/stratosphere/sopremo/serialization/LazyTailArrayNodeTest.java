/***********************************************************************************************************************
 *
 * Copyright (C) 2010 by the Stratosphere project (http://stratosphere.eu)
 *
 * Licensed under the Apache License, Version 2.0 (the "License"); you may not use this file except in compliance with
 * the License. You may obtain a copy of the License at
 *
 *     http://www.apache.org/licenses/LICENSE-2.0
 *
 * Unless required by applicable law or agreed to in writing, software distributed under the License is distributed on
 * an "AS IS" BASIS, WITHOUT WARRANTIES OR CONDITIONS OF ANY KIND, either express or implied. See the License for the
 * specific language governing permissions and limitations under the License.
 *
 **********************************************************************************************************************/
package eu.stratosphere.sopremo.serialization;

<<<<<<< HEAD
import org.junit.Ignore;
import org.junit.Test;
=======
import java.util.Arrays;
import java.util.List;

import junit.framework.Assert;

import org.junit.Test;
import org.junit.runner.RunWith;
import org.junit.runners.Parameterized;
import org.junit.runners.Parameterized.Parameters;
>>>>>>> 95bb2009

import eu.stratosphere.pact.common.type.PactRecord;
import eu.stratosphere.sopremo.type.ArrayNode;
import eu.stratosphere.sopremo.type.ArrayNodeBaseTest;
import eu.stratosphere.sopremo.type.IJsonNode;
import eu.stratosphere.sopremo.type.IntNode;

/**
 * @author Michael Hopstock
 */
<<<<<<< HEAD
@Ignore
=======
@RunWith(Parameterized.class)
>>>>>>> 95bb2009
public class LazyTailArrayNodeTest extends ArrayNodeBaseTest<LazyTailArrayNode> {

	/*
	 * (non-Javadoc)
	 * @see eu.stratosphere.sopremo.type.ArrayNodeBaseTest#initArrayNode()
	 */
<<<<<<< HEAD
	@Override
	public void initArrayNode() {
		final TailArraySchema schema = new TailArraySchema(5);
		final PactRecord record = schema.jsonToRecord(
			new ArrayNode(IntNode.valueOf(0), IntNode.valueOf(1), IntNode.valueOf(2)), null, null);

		this.node = new LazyTailArrayNode(record, schema);
	}

	@Override
	public void testValue() {
	}

	@Override
	protected IJsonNode lowerNode() {
		TailArraySchema schema = new TailArraySchema(5);
		PactRecord record = schema.jsonToRecord(
			new ArrayNode(IntNode.valueOf(0), IntNode.valueOf(1), IntNode.valueOf(2)), null, null);

		return new LazyTailArrayNode(record, schema);
	}

	@Override
	protected IJsonNode higherNode() {
		TailArraySchema schema = new TailArraySchema(5);
		PactRecord record = schema.jsonToRecord(
			new ArrayNode(IntNode.valueOf(0), IntNode.valueOf(1), IntNode.valueOf(3)), null, null);

		return new LazyTailArrayNode(record, schema);
	}

	@Override
	@Test(expected = UnsupportedOperationException.class)
	public void shouldNormalizeKeys() {
		super.shouldNormalizeKeys();
=======
	
	public LazyTailArrayNodeTest(int tailSize) {
		TailArraySchema schema = new TailArraySchema();
		schema.setTailSize(tailSize);
		PactRecord record = schema.jsonToRecord(
			new ArrayNode(IntNode.valueOf(0), IntNode.valueOf(1), IntNode.valueOf(2)), null, null);

		this.node = new LazyTailArrayNode(record, schema);

	}

	@Test
	public void shouldSetNewNode() {
		Assert.assertEquals(IntNode.valueOf(2), this.node.set(2, IntNode.valueOf(3)));
		Assert.assertEquals(IntNode.valueOf(3), this.node.get(2));
		this.node.addAll(Arrays.asList(IntNode.valueOf(4), IntNode.valueOf(5), IntNode.valueOf(6)));
		Assert.assertEquals(IntNode.valueOf(0), this.node.set(0, IntNode.valueOf(7)));
		Assert.assertEquals(IntNode.valueOf(7), this.node.get(0));

	}
	@Parameters
	public static List<Object[]> combinations() {
		return Arrays.asList(new Object[][] {
			{ 0 },
			{ 1 },
			{ 2 },
			{ 3 },
			{ 4 },
			{ 5 },
			{ 10 },
			{ 20 },
			{ 50 },
			{ 100 }
		});
	}

	/* (non-Javadoc)
	 * @see eu.stratosphere.sopremo.type.ArrayNodeBaseTest#initArrayNode()
	 */
	@Override
	public void initArrayNode() {
		
>>>>>>> 95bb2009
	}

}<|MERGE_RESOLUTION|>--- conflicted
+++ resolved
@@ -14,21 +14,14 @@
  **********************************************************************************************************************/
 package eu.stratosphere.sopremo.serialization;
 
-<<<<<<< HEAD
 import org.junit.Ignore;
 import org.junit.Test;
-=======
 import java.util.Arrays;
 import java.util.List;
-
 import junit.framework.Assert;
-
-import org.junit.Test;
 import org.junit.runner.RunWith;
 import org.junit.runners.Parameterized;
 import org.junit.runners.Parameterized.Parameters;
->>>>>>> 95bb2009
-
 import eu.stratosphere.pact.common.type.PactRecord;
 import eu.stratosphere.sopremo.type.ArrayNode;
 import eu.stratosphere.sopremo.type.ArrayNodeBaseTest;
@@ -38,18 +31,13 @@
 /**
  * @author Michael Hopstock
  */
-<<<<<<< HEAD
-@Ignore
-=======
 @RunWith(Parameterized.class)
->>>>>>> 95bb2009
 public class LazyTailArrayNodeTest extends ArrayNodeBaseTest<LazyTailArrayNode> {
 
 	/*
 	 * (non-Javadoc)
 	 * @see eu.stratosphere.sopremo.type.ArrayNodeBaseTest#initArrayNode()
 	 */
-<<<<<<< HEAD
 	@Override
 	public void initArrayNode() {
 		final TailArraySchema schema = new TailArraySchema(5);
@@ -85,11 +73,10 @@
 	@Test(expected = UnsupportedOperationException.class)
 	public void shouldNormalizeKeys() {
 		super.shouldNormalizeKeys();
-=======
-	
+	}
+
 	public LazyTailArrayNodeTest(int tailSize) {
-		TailArraySchema schema = new TailArraySchema();
-		schema.setTailSize(tailSize);
+		TailArraySchema schema = new TailArraySchema(tailSize);
 		PactRecord record = schema.jsonToRecord(
 			new ArrayNode(IntNode.valueOf(0), IntNode.valueOf(1), IntNode.valueOf(2)), null, null);
 
@@ -106,6 +93,7 @@
 		Assert.assertEquals(IntNode.valueOf(7), this.node.get(0));
 
 	}
+
 	@Parameters
 	public static List<Object[]> combinations() {
 		return Arrays.asList(new Object[][] {
@@ -121,14 +109,4 @@
 			{ 100 }
 		});
 	}
-
-	/* (non-Javadoc)
-	 * @see eu.stratosphere.sopremo.type.ArrayNodeBaseTest#initArrayNode()
-	 */
-	@Override
-	public void initArrayNode() {
-		
->>>>>>> 95bb2009
-	}
-
 }